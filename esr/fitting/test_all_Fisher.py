import numpy as np
import math
from scipy.optimize import minimize
import sympy
from mpi4py import MPI
import warnings
import os
import sys
import itertools
import numdifftools as nd

import esr.fitting.test_all as test_all
from esr.fitting.sympy_symbols import *
import esr.generation.simplifier as simplifier

warnings.filterwarnings("ignore")

use_relative_dx = True              # CHANGE

comm = MPI.COMM_WORLD
rank = comm.Get_rank()
size = comm.Get_size()
    
def load_loglike(comp, likelihood, data_start, data_end, split=True):
    """Load results of optimisation completed by test_all.py
    
    Args:
        :comp (int): complexity of functions to consider
        :likelihood (fitting.likelihood object): object containing data, likelihood functions and file paths
        :data_start (int): minimum index of results we want to load (only if split=True)
        :data_end (int): maximum index of results we want to load (only if split=True)
        :split (bool, deault=True): whether to return subset of results given by data_start and data_end (True) or all data (False)
        
    Returns:
        :negloglike (list): list of minimum log-likelihoods
        :params (np.ndarray): list of parameters at maximum likelihood points. Shape = (nfun, nparam).

    """
    if rank == 0:
        print(likelihood.out_dir + "/negloglike_comp"+str(comp)+".dat")
    data = np.genfromtxt(likelihood.out_dir + "/negloglike_comp"+str(comp)+".dat")
    negloglike = np.atleast_1d(data[:,0])
    params = np.atleast_2d(data[:,1:])
    if split:
        negloglike = negloglike[data_start:data_end]               # Assuming same order of fcn and chi2 files
        params = params[data_start:data_end,:]
    return negloglike, params


def convert_params(fcn_i, eq, integrated, theta_ML, likelihood, negloglike, max_param=4):
    """Compute Fisher, correct MLP and find parametric contirbution to description length for single function
    
    Args:
        :fcn_i (str): string representing function we wish to fit to data
        :eq (sympy object): sympy object for the function we wish to fit to data
        :integrated (bool): whether eq_numpy has already been integrated
        :theta_ML (list): the maximum likelihood values of the parameters
        :likelihood (fitting.likelihood object): object containing data, likelihood functions and file paths
        :negloglike (float): the minimum log-likelihood for this function
        :max_param (int, default=4): The maximum number of parameters considered. This sets the shapes of arrays used.
    
    Returns:
        :params (list): the corrected maximum likelihood values of the parameters
        :negloglike (float): the corrected minimum log-likelihood for this function
        :deriv (list): flattened version of the Hessian of -log(likelihood) at the maximum likelihood point
        :codelen (float): the parameteric contribution to the description length of this function
        
    """

    nparam = simplifier.count_params([fcn_i], max_param)[0]
    
    if nparam > 0:
        def fop(x):
            return likelihood.negloglike(x,eq_numpy, integrated=integrated)
    else:
        def fop(x):
            return likelihood.negloglike([x],eq_numpy, integrated=integrated)

    params = np.zeros(max_param)
    deriv = np.full(int(max_param * (max_param + 1) / 2), np.nan)

    # Step-sizes to try in case the function misbehvaes
    d_list = [1.e-5, 10.**(-5.5), 10.**(-4.5), 1.e-6, 1.e-4, 10.**(-6.5), 10.**(-3.5), 1.e-7, 1.e-3, 10.**(-7.5), 10.**(-2.5), 1.e-8, 1.e-2, 1.e-9, 1.e-10, 1.e-11]
    
    method_list = ["central", "forward", "backward"]

    if nparam == 0:
        codelen = 0
        return params, negloglike, deriv, codelen

    try:
        if nparam > 1:
            all_a = ' '.join([f'a{i}' for i in range(nparam)])
            all_a = list(sympy.symbols(all_a, real=True))
            eq_numpy = sympy.lambdify([x] + all_a, eq, modules=["numpy"])
        else:
            eq_numpy = sympy.lambdify([x, a0], eq, modules=["numpy"])
    except Exception:
        print("BAD:", fcn_i, negloglike, np.isfinite(negloglike))
        Fisher_diag = np.nan
        deriv[:] = np.nan
        return params, negloglike, deriv, codelen
    
    # Get Hessian
    theta_ML = theta_ML[:nparam]
    Hfun = nd.Hessian(fop)
    Hmat = Hfun(theta_ML)
    
    # 2nd derivatives of -log(L) wrt params
    Fisher_diag = np.array([Hmat[i,i] for i in range(nparam)])
    
    # Precision to know constants
    Delta = np.sqrt(12./Fisher_diag)
    Nsteps = abs(np.array(theta_ML))/Delta
    
    for i in range(nparam):
        start = int(i * max_param - (i - 1) * i / 2)
        deriv[start:start+nparam-i] = Hmat[i,i:]
    
    if (np.sum(Fisher_diag <= 0.) > 0.) or (np.sum(np.isnan(Fisher_diag)) > 0) or (np.sum(np.isinf(Fisher_diag)) > 0) or (np.sum(Nsteps<1) > 0):
        for d2, meth in itertools.product(d_list, method_list):
            if use_relative_dx:
                Hfun = nd.Hessian(fop, step=np.abs(d2*theta_ML)+1.e-15, method=meth)
            else:
                Hfun = nd.Hessian(fop, step = d2, method=meth)
            Hmat = Hfun(theta_ML)
            Fisher_diag_tmp = np.array([Hmat[i,i] for i in range(nparam)])
            Delta_tmp = np.sqrt(12./Fisher_diag_tmp)
            Nsteps_tmp = abs(np.array(theta_ML))/Delta_tmp

            if (np.sum(Fisher_diag_tmp <= 0.) <= 0) and (np.sum(np.isnan(Fisher_diag_tmp)) <= 0) and (np.sum(np.isinf(Fisher_diag)) <= 0) and (np.sum(Nsteps_tmp<1)<=0):
                print("\tSucceeded at rectifying Fisher:", fcn_i, d2, meth, Fisher_diag_tmp, theta_ML, Delta_tmp, Nsteps_tmp, flush=True)
                Fisher_diag = Fisher_diag_tmp
                Delta, Nsteps = Delta_tmp, Nsteps_tmp
                start = int(i * max_param - (i - 1) * i / 2)
                deriv[start:start+nparam-i] = Hmat[i,i:]
                break
                
    # Must indicate a bad fcn, so just need to make sure it doesn't have a good -log(L)
    if (np.sum(Fisher_diag <= 0.) > 0.) or (np.sum(np.isnan(Fisher_diag)) > 0):
<<<<<<< HEAD
        if negloglike<0.:
            print("\tATTENTION, a relatively good function has Fisher element negative, zero or nan: ", fcn_i, negloglike, Fisher_diag, flush=True)
=======
>>>>>>> 96fc458d
        codelen = np.nan
        return params, negloglike, deriv, codelen
    
    k = nparam
    theta_ML_orig = np.copy(theta_ML)
    negloglike_orig = np.copy(negloglike)

    # See whether we can snap any parameters to zero
    if np.sum(Nsteps<1)>0:
        
        # First try setting any parameter to 0 that doesn't have at least
        # one precision step, and recompute -log(L).
        theta_ML[Nsteps<1] = 0.
        negloglike = fop(theta_ML)

        # For the codelen, we effectively don't have the parameter that had Nsteps<1
        if np.isfinite(negloglike):
            k -= np.sum(Nsteps<1)
            kept_mask = Nsteps>=1
        else:
            # Let's see if setting any of the parameters to zero is ok
            try_idx = np.arange(nparam)[Nsteps < 1]
            for r in reversed(range(1, len(try_idx))):
                for idx in itertools.combinations(try_idx, r):
                    theta_ML = np.copy(theta_ML_orig)
                    theta_ML[idx] = 0.
                    negloglike = fop(theta_ML)
                    if np.isfinite(negloglike):
                        break
            kept_mask = np.ones(len(theta_ML), dtype=bool)
            if np.isfinite(negloglike):
                k -= len(idx)
                kept_mask[idx] = 0
            else:
                theta_ML = theta_ML_orig
                negloglike = negloglike_orig
                k = nparam
            
        if k<0:
            print("This shouldn't have happened", flush=True)
            quit()
        elif k==0:
            codelen = 0
            return params, negloglike, deriv, codelen
        
        Fisher_diag = Fisher_diag[kept_mask]     # Only consider these parameters in the codelen
        theta_ML = theta_ML[kept_mask]
    else:
        kept_mask = np.ones(len(theta_ML), dtype=bool)

    codelen = -k/2.*math.log(3.) + np.sum( 0.5*np.log(Fisher_diag) + np.log(abs(np.array(theta_ML))) )

    # New params after the setting to 0, padded to length max_param as always
    theta_ML = theta_ML_orig
    theta_ML[~kept_mask] = 0.
    params[:] = np.pad(theta_ML, (0, max_param-len(theta_ML)))

    return params, negloglike, deriv, codelen

    
def main(comp, likelihood, tmax=5, print_frequency=50, try_integration=False):
    """Compute Fisher, correct MLP and find parametric contirbution to description length for all functions and save to file
    
    Args:
        :comp (int): complexity of functions to consider
        :likelihood (fitting.likelihood object): object containing data, likelihood functions and file paths
        :tmax (float, default=5.): maximum time in seconds to run any one part of simplification procedure for a given function
        :print_frequency (int, default=50): the status of the fits will be printed every ``print_frequency`` number of iterations
        :try_integration (bool, default=False): when likelihood requires integral, whether to try to analytically integrate (True) or just numerically integrate (False)
        
    Returns:
        None
    
    """
    
    if likelihood.is_mse:
        raise ValueError('Cannot use MSE with description length')
        
    if rank == 0:
        print('\nComputing Fisher', flush=True)

    if comp>=8:
        sys.setrecursionlimit(2000 + 500 * (comp - 8))

    fcn_list_proc, data_start, data_end = test_all.get_functions(comp, likelihood)
    negloglike, params_proc = load_loglike(comp, likelihood, data_start, data_end)
    max_param = params_proc.shape[1]

    codelen = np.zeros(len(fcn_list_proc))          # This is now only for this proc
    params = np.zeros([len(fcn_list_proc), max_param])
    deriv = np.zeros([len(fcn_list_proc), int(max_param * (max_param+1) / 2)])

    for i in range(len(fcn_list_proc)):           # Consider all possible complexities
        if rank == 0 and ((i == 0) or ((i+1) % print_frequency == 0)):
            print(f'{i+1} of {len(fcn_list_proc)}', flush=True)

        if np.isnan(negloglike[i]) or np.isinf(negloglike[i]):
            codelen[i]=np.nan
            continue

        theta_ML = params_proc[i,:]
            
        try:
            fcn_i = fcn_list_proc[i].replace('\n', '')
            fcn_i = fcn_list_proc[i].replace('\'', '')
            fcn_i, eq, integrated = likelihood.run_sympify(fcn_i, tmax=tmax, try_integration=try_integration)
            params[i,:], negloglike[i], deriv[i,:], codelen[i] = convert_params(fcn_i, eq, integrated, theta_ML, likelihood, negloglike[i], max_param=max_param)
        except NameError:
            # Occurs if function produced not implemented in numpy
            if try_integration:
                fcn_i = fcn_list_proc[i].replace('\n', '')
                fcn_i = fcn_list_proc[i].replace('\'', '')
                fcn_i, eq, integrated = likelihood.run_sympify(fcn_i, tmax=tmax, try_integration=False)
                params[i,:], negloglike[i], deriv[i,:], codelen[i] = convert_params(fcn_i, eq, integrated, theta_ML, likelihood, negloglike[i], max_param=max_param)
            else:
                params[i,:] = 0.
                deriv[i,:] = 0.
                codelen[i] = 0

        except:
            params[i,:] = 0.
            deriv[i,:] = 0.
            codelen[i] = 0
        
    out_arr = np.transpose(np.vstack([codelen, negloglike] + [params[:,i] for i in range(max_param)]))

    out_arr_deriv = np.transpose(np.vstack([deriv[:,0], deriv[:,1], deriv[:,2], deriv[:,3], deriv[:,4], deriv[:,5], deriv[:,6], deriv[:,7], deriv[:,8], deriv[:,9]]))
    out_arr_deriv = np.transpose(np.vstack([deriv[:,i] for i in range(deriv.shape[1])]))

    np.savetxt(likelihood.temp_dir + '/codelen_deriv_'+str(comp)+'_'+str(rank)+'.dat', out_arr, fmt='%.7e')
    np.savetxt(likelihood.temp_dir + '/derivs_'+str(comp)+'_'+str(rank)+'.dat', out_arr_deriv, fmt='%.7e')

    comm.Barrier()

    if rank == 0:
        string = 'cat `find ' + likelihood.temp_dir + '/ -name "codelen_deriv_'+str(comp)+'_*.dat" | sort -V` > ' + likelihood.out_dir + '/codelen_comp'+str(comp)+'_deriv.dat'
        os.system(string)
        string = 'rm ' + likelihood.temp_dir + '/codelen_deriv_'+str(comp)+'_*.dat'
        os.system(string)

        string = 'cat `find ' + likelihood.temp_dir + '/ -name "derivs_'+str(comp)+'_*.dat" | sort -V` > ' + likelihood.out_dir + '/derivs_comp'+str(comp)+'.dat'
        os.system(string)
        string = 'rm ' + likelihood.temp_dir + '/derivs_'+str(comp)+'_*.dat'
        os.system(string)
        
    comm.Barrier()

    return<|MERGE_RESOLUTION|>--- conflicted
+++ resolved
@@ -138,11 +138,6 @@
                 
     # Must indicate a bad fcn, so just need to make sure it doesn't have a good -log(L)
     if (np.sum(Fisher_diag <= 0.) > 0.) or (np.sum(np.isnan(Fisher_diag)) > 0):
-<<<<<<< HEAD
-        if negloglike<0.:
-            print("\tATTENTION, a relatively good function has Fisher element negative, zero or nan: ", fcn_i, negloglike, Fisher_diag, flush=True)
-=======
->>>>>>> 96fc458d
         codelen = np.nan
         return params, negloglike, deriv, codelen
     
